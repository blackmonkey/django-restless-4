from django.db import models

__all__ = ['Author', 'Book', 'Publisher']


class Publisher(models.Model):
    name = models.CharField(max_length=255)


class Author(models.Model):
    name = models.CharField(max_length=255)


class Book(models.Model):
<<<<<<< HEAD
    author = models.ForeignKey(Author, on_delete=models.CASCADE, related_name='books')
    publisher = models.ForeignKey(Publisher, on_delete=models.CASCADE, related_name='publisher')
=======
    author = models.ForeignKey(Author, related_name='books', on_delete=models.CASCADE)
    publisher = models.ForeignKey(Publisher, related_name='publisher', on_delete=models.CASCADE)
>>>>>>> fba9b9b0
    title = models.CharField(max_length=255)
    isbn = models.CharField(max_length=64, unique=True)
    price = models.DecimalField(max_digits=20, decimal_places=2)<|MERGE_RESOLUTION|>--- conflicted
+++ resolved
@@ -12,13 +12,8 @@
 
 
 class Book(models.Model):
-<<<<<<< HEAD
-    author = models.ForeignKey(Author, on_delete=models.CASCADE, related_name='books')
-    publisher = models.ForeignKey(Publisher, on_delete=models.CASCADE, related_name='publisher')
-=======
     author = models.ForeignKey(Author, related_name='books', on_delete=models.CASCADE)
     publisher = models.ForeignKey(Publisher, related_name='publisher', on_delete=models.CASCADE)
->>>>>>> fba9b9b0
     title = models.CharField(max_length=255)
     isbn = models.CharField(max_length=64, unique=True)
     price = models.DecimalField(max_digits=20, decimal_places=2)