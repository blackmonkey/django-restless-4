--- conflicted
+++ resolved
@@ -77,11 +77,7 @@
         method to customize the serialization.
         """
 
-<<<<<<< HEAD
-        return serialize(objs, fields=self.fields, include=self.extra_fields)
-=======
-        return serialize(objs, *args, **kwargs)
->>>>>>> c091aba8
+        return serialize(objs, fields=self.fields, include=self.extra_fields, *args, **kwargs)
 
     def get(self, request, *args, **kwargs):
         """Return a serialized list of objects in this endpoint."""
